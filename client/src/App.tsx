import { Switch, Route } from "wouter";
import { queryClient } from "./lib/queryClient";
import { QueryClientProvider } from "@tanstack/react-query";
import { Toaster } from "@/components/ui/toaster";
import { TooltipProvider } from "@/components/ui/tooltip";
import { AuthProvider } from "@/hooks/use-auth";
import { ProtectedRoute } from "./lib/protected-route";
import NotFound from "@/pages/not-found";
import AuthPage from "@/pages/auth-page";
import HomePage from "@/pages/home-page";
import ExperiencesPage from "@/pages/experiences-page";
import CreateExperiencePage from "@/pages/create-experience-page";
import ExperienceDetailPage from "@/pages/experience-detail-page";
import FriendsPage from "@/pages/friends-page";
import AdventuresPage from "@/pages/adventures-page";
import CreateAdventurePage from "@/pages/create-adventure-page";
import AdventureDetailPage from "@/pages/adventure-detail-page";
<<<<<<< HEAD
=======
import EditAdventurePage from "@/pages/edit-adventure-page";
import EditExperiencePage from "@/pages/edit-experience-page";
import CreateGroupPage from "@/pages/create-group-page";
>>>>>>> ac5ad6bf
import ProfilePage from "@/pages/profile-page";
import GroupDetailPage from "@/pages/group-detail-page";
import GroupChatPage from "@/pages/group-chat-page";

function Router() {
  return (
    <Switch>
      <Route path="/auth" component={AuthPage} />
      <ProtectedRoute path="/" component={HomePage} />
      <ProtectedRoute path="/experiences" component={ExperiencesPage} />
      <ProtectedRoute path="/experiences/create" component={CreateExperiencePage} />
      <ProtectedRoute path="/experiences/:id/edit" component={EditExperiencePage} />
      <ProtectedRoute path="/experiences/:id" component={ExperienceDetailPage} />
<<<<<<< HEAD
  <ProtectedRoute path="/friends" component={FriendsPage} />
  <ProtectedRoute path="/adventures" component={AdventuresPage} />
  <ProtectedRoute path="/adventures/create" component={CreateAdventurePage} />
  <ProtectedRoute path="/adventures/:id" component={AdventureDetailPage} />
=======
      <ProtectedRoute path="/friends" component={FriendsPage} />
      <ProtectedRoute path="/adventures" component={AdventuresPage} />
      <ProtectedRoute path="/adventures/create" component={CreateAdventurePage} />
      <ProtectedRoute path="/adventures/:id/edit" component={EditAdventurePage} />
      <ProtectedRoute path="/adventures/:id" component={AdventureDetailPage} />
      <ProtectedRoute path="/groups/create" component={CreateGroupPage} />
  <ProtectedRoute path="/groups/:id/chat" component={GroupChatPage} />
      <ProtectedRoute path="/groups/:id" component={GroupDetailPage} />
>>>>>>> ac5ad6bf
      <ProtectedRoute path="/profile" component={ProfilePage} />
      <Route component={NotFound} />
    </Switch>
  );
}

function App() {
  return (
    <QueryClientProvider client={queryClient}>
      <TooltipProvider>
        <AuthProvider>
          <Toaster />
          <Router />
        </AuthProvider>
      </TooltipProvider>
    </QueryClientProvider>
  );
}

export default App;<|MERGE_RESOLUTION|>--- conflicted
+++ resolved
@@ -15,12 +15,9 @@
 import AdventuresPage from "@/pages/adventures-page";
 import CreateAdventurePage from "@/pages/create-adventure-page";
 import AdventureDetailPage from "@/pages/adventure-detail-page";
-<<<<<<< HEAD
-=======
 import EditAdventurePage from "@/pages/edit-adventure-page";
 import EditExperiencePage from "@/pages/edit-experience-page";
 import CreateGroupPage from "@/pages/create-group-page";
->>>>>>> ac5ad6bf
 import ProfilePage from "@/pages/profile-page";
 import GroupDetailPage from "@/pages/group-detail-page";
 import GroupChatPage from "@/pages/group-chat-page";
@@ -34,12 +31,6 @@
       <ProtectedRoute path="/experiences/create" component={CreateExperiencePage} />
       <ProtectedRoute path="/experiences/:id/edit" component={EditExperiencePage} />
       <ProtectedRoute path="/experiences/:id" component={ExperienceDetailPage} />
-<<<<<<< HEAD
-  <ProtectedRoute path="/friends" component={FriendsPage} />
-  <ProtectedRoute path="/adventures" component={AdventuresPage} />
-  <ProtectedRoute path="/adventures/create" component={CreateAdventurePage} />
-  <ProtectedRoute path="/adventures/:id" component={AdventureDetailPage} />
-=======
       <ProtectedRoute path="/friends" component={FriendsPage} />
       <ProtectedRoute path="/adventures" component={AdventuresPage} />
       <ProtectedRoute path="/adventures/create" component={CreateAdventurePage} />
@@ -48,7 +39,6 @@
       <ProtectedRoute path="/groups/create" component={CreateGroupPage} />
   <ProtectedRoute path="/groups/:id/chat" component={GroupChatPage} />
       <ProtectedRoute path="/groups/:id" component={GroupDetailPage} />
->>>>>>> ac5ad6bf
       <ProtectedRoute path="/profile" component={ProfilePage} />
       <Route component={NotFound} />
     </Switch>
