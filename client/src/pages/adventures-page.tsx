import { useQuery, useMutation } from "@tanstack/react-query";
import { BottomNav } from "@/components/bottom-nav";
import { EmptyState } from "@/components/empty-state";
import { Button } from "@/components/ui/button";
import { Card, CardContent } from "@/components/ui/card";
import { Tabs, TabsContent, TabsList, TabsTrigger } from "@/components/ui/tabs";
import { Avatar, AvatarFallback } from "@/components/ui/avatar";
import { Calendar, Plus, MapPin, DollarSign, Clock, Users, Loader2, Check, X } from "lucide-react";
import { useLocation } from "wouter";
import { format } from "date-fns";
import { Adventure, Invitation } from "@shared/schema";
import { useToast } from "@/hooks/use-toast";
import { apiRequest, queryClient } from "@/lib/queryClient";



export default function AdventuresPage() {
  const [, setLocation] = useLocation();

  const { data: adventures = [], isLoading: loadingAdventures } = useQuery<Adventure[]>({
    queryKey: ["/api/adventures"],
  });

  const { data: invitations = [], isLoading: loadingInvitations } = useQuery<(Invitation & { adventure: Adventure })[]>({
    queryKey: ["/api/invitations"],
  });
  const { toast } = useToast();

  const respondToInvitationMutation = useMutation({
    mutationFn: async ({ id, status }: { id: string; status: string }) => {
      const response = await apiRequest("PATCH", `/api/invitations/${id}`, { status });
      return response.json();
    },
    onSuccess: () => {
      queryClient.invalidateQueries({ queryKey: ["/api/invitations"] });
      queryClient.invalidateQueries({ queryKey: ["/api/adventures"] });
      toast({
        title: "Success",
        description: "Invitation updated!",
      });
    },
    onError: (error: Error) => {
      toast({
        title: "Error",
        description: error.message,
        variant: "destructive",
      });
    },
  });
  const now = new Date();

  const upcomingAdventures = adventures
    .filter((a) => {
      const isUpcoming = !a.date || new Date(a.date) >= now;
      if (!isUpcoming) return false;

      // If there's an invitation for this adventure, and it has a status,
      // only include the adventure when that status is "Accepted".
      const inv = invitations.find(
        (i: any) =>
          (i.adventure && i.adventure.id === a.id) ||
          // fallback if invitation stores adventureId separately
          (i.adventureId && i.adventureId === a.id)
      );

      if (!inv) return true; // no invitation => include
      // if invitation exists but no status field, include; otherwise require "Accepted"
      return inv.status ? inv.status === "Accepted" : true;
    })
    .sort((a, b) => {
      // Put dated adventures first, sorted by date ascending. Undated go last.
      if (!a.date && !b.date) return 0;
      if (!a.date) return 1;
      if (!b.date) return -1;
      return new Date(a.date).getTime() - new Date(b.date).getTime();
    });

  const pastAdventures = adventures.filter((a) => a.date && new Date(a.date) < now);
  const pendingInvitations = invitations.filter((i) => i.status === "Pending");
  return (
    <div className="min-h-screen pb-20 bg-background">
      {/* Header */}
      <header className="sticky top-0 z-40 bg-card border-b border-card-border px-4 py-4">
        <div className="flex items-center justify-between">
          <h1 className="text-2xl font-bold" style={{ fontFamily: "var(--font-heading)" }}>
            Adventures
          </h1>
          <Button
            size="icon"
            onClick={() => setLocation("/adventures/create")}
            data-testid="button-create-adventure"
            className="rounded-full"
          >
            <Plus className="h-5 w-5" />
          </Button>
        </div>
      </header>

      {/* Content */}
      <main className="px-4 py-6">
        <Tabs defaultValue="upcoming" className="w-full">
          <TabsList className="grid w-full grid-cols-3 mb-6">
            <TabsTrigger value="upcoming" data-testid="tab-upcoming">Upcoming</TabsTrigger>
            <TabsTrigger value="invitations" data-testid="tab-invitations">
              Invitations
              {pendingInvitations.length > 0 && (
                <span className="ml-1 bg-primary text-primary-foreground text-xs rounded-full px-2 py-0.5">
                  {pendingInvitations.length}
                </span>
              )}
            </TabsTrigger>
            <TabsTrigger value="past" data-testid="tab-past">Past</TabsTrigger>
          </TabsList>

          <TabsContent value="upcoming" className="mt-0">
            {loadingAdventures ? (
              <div className="flex justify-center py-12">
                <Loader2 className="h-8 w-8 animate-spin text-muted-foreground" />
              </div>
            ) : upcomingAdventures.length === 0 ? (
              <EmptyState
                icon={Calendar}
                title="No Adventures Planned"
                description="Create your first adventure and invite friends to join you in completing experiences together."
                actionLabel="Plan Adventure"
                onAction={() => setLocation("/adventures/create")}
              />
            ) : (
              <div className="space-y-4">
                {upcomingAdventures.map((adventure: any) => (
                  <Card
                    key={adventure.id}
                    className="hover-elevate cursor-pointer"
                    data-testid={`card-adventure-${adventure.id}`}
                    onClick={() => setLocation(`/adventures/${adventure.id}`)}
                  >
                    <CardContent className="p-4">
                      <div className="flex gap-4">
                        {/* Date block */}
                        <div className="flex-shrink-0 w-16 text-center">
                          <div className="bg-primary/10 rounded-lg p-2">
                            <Calendar className="h-6 w-6 text-primary mx-auto mb-1" />
                            {adventure.date && (
                              <div className="text-xs font-semibold">
                                {format(new Date(adventure.date), "MMM d")}
                              </div>
                            )}
                          </div>
                        </div>

                        {/* Adventure details */}
                        <div className="flex-1 min-w-0">
                          <h3 className="font-semibold text-lg mb-1">{adventure.name}</h3>
                          
                          {adventure.place && (
                            <div className="flex items-center gap-1 text-sm text-muted-foreground mb-2">
                              <MapPin className="h-3 w-3" />
                              <span>{adventure.place}</span>
                            </div>
                          )}

                          <div className="flex flex-wrap gap-3 text-xs text-muted-foreground mb-3">
                            {adventure.cost > 0 && (
                              <div className="flex items-center gap-1">
                                <DollarSign className="h-3 w-3" />
                                <span>${adventure.cost}</span>
                              </div>
                            )}
                            {adventure.timeRequired > 0 && (
                              <div className="flex items-center gap-1">
                                <Clock className="h-3 w-3" />
                                <span>{Math.floor(adventure.timeRequired / 60)}h</span>
                              </div>
                            )}
                          </div>
                        </div>
                      </div>
                    </CardContent>
                  </Card>
                ))}
              </div>
            )}
          </TabsContent>

          <TabsContent value="invitations" className="mt-0">
            {loadingInvitations ? (
              <div className="flex justify-center py-12">
                <Loader2 className="h-8 w-8 animate-spin text-muted-foreground" />
              </div>
            ) : pendingInvitations.length === 0 ? (
              <div className="text-center py-12 text-muted-foreground">
                <p>No pending invitations</p>
              </div>
            ) : (
              <div className="space-y-4">
<<<<<<< HEAD
                {pendingInvitations.map((invitation: any) => {
                  const adv = invitation.adventure ?? {};
                  return (
                    <Card key={invitation.id} className="hover-elevate">
                      <CardContent className="p-4">
                        <div className="flex gap-4 items-center">
                          {/* Date block */}
                          <div className="flex-shrink-0 w-16 text-center">
                            <div className="bg-primary/10 rounded-lg p-2">
                              <Calendar className="h-6 w-6 text-primary mx-auto mb-1" />
                              {adv.date && (
                                <div className="text-xs font-semibold">
                                  {format(new Date(adv.date), "MMM d")}
                                </div>
                              )}
                            </div>
                          </div>

                          {/* Adventure details */}
                          <div className="flex-1 min-w-0">
                            <h3 className="font-semibold text-lg mb-1">{adv.name}</h3>

                            {adv.place && (
                              <div className="flex items-center gap-1 text-sm text-muted-foreground mb-2">
                                <MapPin className="h-3 w-3" />
                                <span>{adv.place}</span>
                              </div>
                            )}

                            <div className="flex flex-wrap gap-3 text-xs text-muted-foreground mb-3">
                              {adv.cost > 0 && (
                                <div className="flex items-center gap-1">
                                  <DollarSign className="h-3 w-3" />
                                  <span>${adv.cost}</span>
                                </div>
                              )}
                              {adv.timeRequired > 0 && (
                                <div className="flex items-center gap-1">
                                  <Clock className="h-3 w-3" />
                                  <span>{Math.floor(adv.timeRequired / 60)}h</span>
                                </div>
                              )}
                            </div>
                          </div>

                          {/* Actions */}
                          <div className="flex flex-col items-end gap-2">
                            <Button
                              size="icon"
                              variant="default"
                              onClick={() => respondToInvitationMutation.mutate({ id: invitation.id, status: "Accepted" })}
                              disabled={respondToInvitationMutation.isPending}
                              data-testid={`button-accept-invitation-${invitation.id}`}
                            >
                              <Check className="h-4 w-4" />
                            </Button>
                            <Button
                              size="icon"
                              variant="outline"
                              onClick={() => respondToInvitationMutation.mutate({ id: invitation.id, status: "Declined" })}
                              disabled={respondToInvitationMutation.isPending}
                              data-testid={`button-decline-invitation-${invitation.id}`}
                            >
                              <X className="h-4 w-4" />
                            </Button>
                          </div>
                        </div>
                      </CardContent>
                    </Card>
                  );
                })}
=======
                {pendingInvitations.map((invitation: any) => (
                  <Card
                    key={invitation.id}
                    className="cursor-pointer"
                    onClick={() => setLocation(`/adventures/${invitation.adventure.id}`)}
                  >
                    <CardContent className="p-4">
                      <h3 className="font-semibold text-lg mb-2">{invitation.adventure.name}</h3>
                      {invitation.adventure.place && (
                        <p className="text-sm text-muted-foreground mb-4">
                          at {invitation.adventure.place}
                        </p>
                      )}
                    </CardContent>
                  </Card>
                ))}
>>>>>>> 06968ee0
              </div>
            )}
          </TabsContent>

          <TabsContent value="past" className="mt-0">
            {loadingAdventures ? (
              <div className="flex justify-center py-12">
                <Loader2 className="h-8 w-8 animate-spin text-muted-foreground" />
              </div>
            ) : pastAdventures.length === 0 ? (
              <div className="text-center py-12 text-muted-foreground">
                <p>No past adventures</p>
                <p className="text-sm mt-1">Your completed adventures will appear here</p>
              </div>
            ) : (
              <div className="space-y-4">
                {pastAdventures.map((adventure: any) => (
                  <Card
                    key={adventure.id}
                    className="opacity-75 cursor-pointer"
                    onClick={() => setLocation(`/adventures/${adventure.id}`)}
                  >
                    <CardContent className="p-4">
                      <h3 className="font-semibold">{adventure.name}</h3>
                      {adventure.date && (
                        <p className="text-sm text-muted-foreground">
                          {format(new Date(adventure.date), "MMMM d, yyyy")}
                        </p>
                      )}
                    </CardContent>
                  </Card>
                ))}
              </div>
            )}
          </TabsContent>
        </Tabs>
      </main>

      <BottomNav />
    </div>
  );
}<|MERGE_RESOLUTION|>--- conflicted
+++ resolved
@@ -193,7 +193,6 @@
               </div>
             ) : (
               <div className="space-y-4">
-<<<<<<< HEAD
                 {pendingInvitations.map((invitation: any) => {
                   const adv = invitation.adventure ?? {};
                   return (
@@ -265,24 +264,6 @@
                     </Card>
                   );
                 })}
-=======
-                {pendingInvitations.map((invitation: any) => (
-                  <Card
-                    key={invitation.id}
-                    className="cursor-pointer"
-                    onClick={() => setLocation(`/adventures/${invitation.adventure.id}`)}
-                  >
-                    <CardContent className="p-4">
-                      <h3 className="font-semibold text-lg mb-2">{invitation.adventure.name}</h3>
-                      {invitation.adventure.place && (
-                        <p className="text-sm text-muted-foreground mb-4">
-                          at {invitation.adventure.place}
-                        </p>
-                      )}
-                    </CardContent>
-                  </Card>
-                ))}
->>>>>>> 06968ee0
               </div>
             )}
           </TabsContent>
